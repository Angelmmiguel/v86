--- conflicted
+++ resolved
@@ -22,18 +22,12 @@
 all-debug: build/libv86-debug.js build/v86-debug.wasm
 browser: build/v86_all.js
 
-ACPI=false
-ifeq ($(useacpi),true)
-ACPI=true
-endif
-
 # Used for nodejs builds and in order to profile code.
 # `debug` gives identifiers a readable name, make sure it doesn't have any side effects.
 CLOSURE_READABLE=--formatting PRETTY_PRINT --debug
 
 CLOSURE_SOURCE_MAP=\
 		--source_map_format V3\
-		--source_map_include_content\
 		--create_source_map '%outname%.map'
 
 CLOSURE_FLAGS=\
@@ -53,10 +47,6 @@
 		--jscomp_error es5Strict\
 		--jscomp_error externsValidation\
 		--jscomp_error globalThis\
-<<<<<<< HEAD
-		--jscomp_error internetExplorerChecks\
-=======
->>>>>>> 8107f26f
 		--jscomp_error invalidCasts\
 		--jscomp_error misplacedTypeAnnotation\
 		--jscomp_error missingProperties\
@@ -86,25 +76,14 @@
 
 CARGO_FLAGS=$(CARGO_FLAGS_SAFE) -C target-feature=+bulk-memory
 
-<<<<<<< HEAD
-CORE_FILES=const.js config.js io.js main.js lib.js fpu.js ide.js pci.js floppy.js memory.js \
-	   dma.js pit.js vga.js ps2.js pic.js rtc.js uart.js hpet.js acpi.js apic.js ioapic.js \
-	   state.js ne2k.js sb16.js virtio.js bus.js log.js \
-	   cpu.js translate.js modrm.js string.js arith.js misc_instr.js instructions.js debug.js \
-	   elf.js
-LIB_FILES=9p.js filesystem.js jor1k.js marshall.js utf8.js
-BROWSER_FILES=screen.js \
-	      keyboard.js mouse.js speaker.js serial.js \
-	      network.js lib.js starter.js worker_bus.js dummy_screen.js
-=======
 CORE_FILES=const.js config.js io.js main.js lib.js ide.js pci.js floppy.js \
 	   memory.js dma.js pit.js vga.js ps2.js pic.js rtc.js uart.js hpet.js \
 	   acpi.js apic.js ioapic.js \
-	   state.js ne2k.js virtio.js bus.js log.js \
+	   state.js ne2k.js sb16.js virtio.js bus.js log.js \
 	   cpu.js debug.js \
 	   elf.js kernel.js
 LIB_FILES=9p.js filesystem.js jor1k.js marshall.js utf8.js
-BROWSER_FILES=screen.js keyboard.js mouse.js serial.js \
+BROWSER_FILES=screen.js keyboard.js mouse.js speaker.js serial.js \
 	      network.js lib.js starter.js worker_bus.js dummy_screen.js \
 	      print_stats.js filestorage.js
 
@@ -112,7 +91,6 @@
 	   src/rust/gen/interpreter.rs src/rust/gen/interpreter0f.rs \
 	   src/rust/gen/jit.rs src/rust/gen/jit0f.rs \
 	   src/rust/gen/analyzer.rs src/rust/gen/analyzer0f.rs
->>>>>>> 8107f26f
 
 CORE_FILES:=$(addprefix src/,$(CORE_FILES))
 LIB_FILES:=$(addprefix lib/,$(LIB_FILES))
@@ -124,7 +102,6 @@
 	java -jar $(CLOSURE) \
 		--js_output_file build/v86_all.js\
 		--define=DEBUG=false\
-		--define=ENABLE_ACPI=$(ACPI)\
 		$(CLOSURE_SOURCE_MAP)\
 		$(CLOSURE_FLAGS)\
 		--compilation_level ADVANCED\
@@ -153,24 +130,12 @@
 	java -jar $(CLOSURE) \
 		--js_output_file build/libv86.js\
 		--define=DEBUG=false\
-		--define=ENABLE_ACPI=$(ACPI)\
-		$(CLOSURE_SOURCE_MAP)\
 		$(CLOSURE_FLAGS)\
 		--compilation_level SIMPLE\
-<<<<<<< HEAD
-		$(TRANSPILE_ES6_FLAGS)\
-=======
->>>>>>> 8107f26f
 		--output_wrapper ';(function(){%output%}).call(this);'\
 		--js $(CORE_FILES)\
 		--js $(BROWSER_FILES)\
 		--js $(LIB_FILES)
-<<<<<<< HEAD
-
-	echo '//# sourceMappingURL=libv86.js.map' >> build/libv86.js
-
-=======
->>>>>>> 8107f26f
 	ls -lh build/libv86.js
 
 build/libv86-debug.js: $(CLOSURE) src/*.js lib/*.js src/browser/*.js
@@ -260,11 +225,6 @@
 
 run:
 	python3 -m http.server 2> /dev/null
-<<<<<<< HEAD
-	#sleep 1
-	#$(BROWSER) http://localhost:8000/index.html &
-=======
->>>>>>> 8107f26f
 
 update_version:
 	set -e ;\
@@ -277,12 +237,6 @@
 
 
 $(CLOSURE):
-<<<<<<< HEAD
-	wget -P $(CLOSURE_DIR) https://dl.google.com/closure-compiler/compiler-20190709.zip
-	unzip -d closure-compiler $(CLOSURE_DIR)/compiler-20190709.zip \*.jar
-	mv $(CLOSURE_DIR)/*.jar $(CLOSURE)
-	rm $(CLOSURE_DIR)/compiler-20190709.zip
-=======
 	mkdir -p $(CLOSURE_DIR)
 	wget -nv -O $(CLOSURE) https://repo1.maven.org/maven2/com/google/javascript/closure-compiler/v20201207/closure-compiler-v20201207.jar
 
@@ -294,7 +248,6 @@
 	./tools/fs2json.py build/integration-test-fs/fs.tar --out build/integration-test-fs/fs.json
 	./tools/copy-to-sha256.py build/integration-test-fs/fs.tar build/integration-test-fs/flat
 	rm build/integration-test-fs/fs.tar build/integration-test-fs/bzImage build/integration-test-fs/initrd
->>>>>>> 8107f26f
 
 tests: all-debug build/integration-test-fs/fs.json
 	./tests/full/run.js

--- conflicted
+++ resolved
@@ -262,14 +262,11 @@
     settings.fastboot = options["fastboot"] || false;
     settings.fda = undefined;
     settings.fdb = undefined;
-<<<<<<< HEAD
-    settings.uart1 = options["uart1"] || false;
-    settings.uart2 = options["uart2"] || false;
-    settings.uart3 = options["uart3"] || false;
-=======
+    settings.uart1 = options["uart1"];
+    settings.uart2 = options["uart2"];
+    settings.uart3 = options["uart3"];
     settings.cmdline = options["cmdline"];
     settings.preserve_mac_from_state_image = options["preserve_mac_from_state_image"];
->>>>>>> 8107f26f
 
     if(options["network_relay_url"])
     {
@@ -311,7 +308,7 @@
 
     if(!options["disable_speaker"])
     {
-        this.speaker_adapter = new SpeakerAdapter(adapter_bus);
+        this.speaker_adapter = new SpeakerAdapter(this.bus);
     }
 
     // ugly, but required for closure compiler compilation
@@ -1097,7 +1094,6 @@
 };
 
 /**
-<<<<<<< HEAD
  * Send bytes to a serial port (to be received by the emulated PC).
  *
  * @param {Uint8Array} data
@@ -1108,7 +1104,10 @@
     for(var i = 0; i < data.length; i++)
     {
         this.bus.send("serial" + serial + "-input", data[i]);
-=======
+    }
+};
+
+/**
  * Mount another filesystem to the current filesystem.
  * @param {string} path Path for the mount point
  * @param {string|undefined} baseurl
@@ -1158,7 +1157,6 @@
     else
     {
         mount();
->>>>>>> 8107f26f
     }
 };
 

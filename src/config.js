--- conflicted
+++ resolved
@@ -47,22 +47,6 @@
 /** @const */
 var ENABLE_HPET = DEBUG && false;
 
-<<<<<<< HEAD
-/**
- * @define {boolean}
- * Overridden by closure compiler
- */
-var ENABLE_ACPI = false;
-
-
-/**
- * @const
- * How many cycles the CPU does at a time before running hardware timers
- */
-var LOOP_COUNTER = 11001;
-
-=======
->>>>>>> 8107f26f
 /**
  * @const
  * How often, in milliseconds, to yield to the browser for rendering and

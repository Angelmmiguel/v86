--- conflicted
+++ resolved
@@ -331,10 +331,8 @@
 
     this.counter_mode[i] = mode;
     this.counter_read_mode[i] = read_mode;
-<<<<<<< HEAD
 
     this.bus.send("pcspeaker-update", [this.counter_mode[2], this.counter_reload[2]]);
-=======
 };
 
 PIT.prototype.dump = function()
@@ -342,5 +340,4 @@
     const reload = this.counter_reload[0];
     const time = (reload || 0x10000) / OSCILLATOR_FREQ;
     dbg_log("counter0 ticks every " + time + "ms (reload=" + reload + ")");
->>>>>>> 8107f26f
 };